apply plugin: "com.android.library"
apply plugin: "com.jfrog.bintray"
apply plugin: "maven-publish"

apply from: "coverage.gradle"

android {
    compileSdkVersion project.ext.compileSdk
    buildToolsVersion project.ext.buildtools

    defaultConfig {
        minSdkVersion project.ext.minSdk
        targetSdkVersion project.ext.compileSdk
        versionCode 1
        versionName project.ext.version
        testInstrumentationRunner 'android.support.test.runner.AndroidJUnitRunner'
    }

    defaultPublishConfig "release"
    publishNonDefault true

    buildTypes {
        debug {
            testCoverageEnabled true
        }
        release {
            minifyEnabled false
            proguardFiles getDefaultProguardFile('proguard-android.txt')
        }
    }

    sourceSets {
        // A set of testing helpers that are shared across test types
        testLib     { java.srcDir("src/main") }
        test        { java.srcDir("src/testLib") } // Robolectric tests
        androidTest { java.srcDir("src/testLib") } // Android (e2e) tests
    }
}

dependencies {
    // The main library only depends on the Android support lib
<<<<<<< HEAD
    compile "com.android.support:support-compat:${project.ext.supportLibraryVersion}"
=======
    compile "com.android.support:support-v4:${project.ext.supportLibraryVersion}"
    // compile "com.android.support:support-annotations:${project.ext.supportLibraryVersion}"
>>>>>>> 7faa4e1e

    def junit = 'junit:junit:4.12'
    def robolectric = 'org.robolectric:robolectric:3.3.2'

    // The common test library uses JUnit
    testLibCompile junit

    // The unit tests are written using JUnit, Robolectric, and Mockito
    testCompile junit
    testCompile robolectric
    testCompile 'org.mockito:mockito-core:2.2.5'

    // The Android (e2e) tests are written using JUnit and the test support lib
    androidTestCompile junit
    androidTestCompile 'com.android.support.test:runner:0.5'
}

task javadocs(type: Javadoc) {
    description "Generate Javadocs"
    source = android.sourceSets.main.java.sourceFiles
    classpath += project.files(android.getBootClasspath().join(File.pathSeparator))
    classpath += configurations.compile
    failOnError false
}

task javadocsJar(type: Jar, dependsOn: javadocs) {
    description "Package Javadocs into a jar"
    classifier = "javadoc"
    from javadocs.destinationDir
}

task sourcesJar(type: Jar) {
    description "Package sources into a jar"
    classifier = "sources"
    from android.sourceSets.main.java.sourceFiles
}

task aar(dependsOn: "assembleRelease") {
    group "artifact"
    description "Builds the library AARs"
}

// Artifact descriptions (surfaced in JCenter / Maven)
def artifactDesc = "The Firebase JobDispatcher is a library that provides a common" +
    " interface to scheduling engines on Android."

publishing {
    repositories {
        // build repo for quick validation
        maven {
            name "buildLocal"
            url "${buildDir}/repo"
        }
    }

    publications {
        // The initial FJD releases had two artifacts; one for users that
        // already had a dependency on the gcm client library and one for users
        // that didn't. There's no longer a need for these two variants, but we
        // continue to produce the -with-gcm-dep version (identical to the
        // standard artifact) to prevent breaking clients.
        //
        // TODO(ciarandowney): add a deprecation notice pointing users to the
        //                     regular version
        [
          standardArtifact: "firebase-jobdispatcher",
          legacyArtifact: "firebase-jobdispatcher-with-gcm-dep",
        ].each { key, value ->
            "dispatcherLibrary${key.capitalize()}"(MavenPublication) {
                artifactId value
                groupId project.ext.group
                version project.ext.version

                // Add the AAR artifact
                artifact("${buildDir}/outputs/aar/jobdispatcher-release.aar") {
                    // wrap in a closure because this task isn't defined 'till
                    // the android plugin finishes
                    builtBy { tasks["bundleRelease"] }
                }
                // Add the sources and javadoc JARs
                artifact sourcesJar
                artifact javadocsJar

                // Define the POM file programatically
                pom.withXml {
                    def n = asNode()

                    n.appendNode("description", artifactDesc)
                    n.appendNode("inceptionYear", 2016)

                    def licensesNode = n.appendNode("licenses")
                    def licenseNode = licensesNode.appendNode("license")
                    licenseNode.appendNode("name", project.ext.licenseName)
                    licenseNode.appendNode("url", project.ext.licenseUrl)
                    licenseNode.appendNode("distribution", project.ext.licenseDist)

                    def developersNode = n.appendNode("developers")
                    def devNode = developersNode.appendNode("developer")
                    devNode.appendNode("id", "firebase")
                    devNode.appendNode("name", "Firebase")
                    devNode.appendNode("email", "support@firebase.com")
                    devNode.appendNode("url", "https://firebase.com/")
                    devNode.appendNode("organization", "Firebase")
                    devNode.appendNode("organizationUrl", "https://firebase.com/")
                    def rolesNode = devNode.appendNode("roles")
                    rolesNode.appendNode("role", "architect")
                    rolesNode.appendNode("role", "developer")

                    def scmNode = n.appendNode("scm")
                    scmNode.appendNode("url", project.ext.scmUrl)
                    scmNode.appendNode("connection", project.ext.scmConnection)
                    scmNode.appendNode("developerConnection", project.ext.scmDevConnection)

                    def depsNode = n.getAt("dependencies")[0]
                    if (depsNode == null) {
                        depsNode = n.appendNode("dependencies")
                    }

                    def addDep = {
                        def dependencyNode = depsNode.appendNode('dependency')
                        dependencyNode.appendNode('groupId', it.group)
                        dependencyNode.appendNode('artifactId', it.name)
                        dependencyNode.appendNode('version', it.version)
                        dependencyNode.appendNode('type', 'aar')
                    }

                    // add deps that everyone has
                    configurations.compile.allDependencies.each addDep
                    // add config specific deps
                    configurations["releaseCompile"].allDependencies.each addDep
                }
            }
        }
    }
}

afterEvaluate {
    bintray {
        user = findProperty("BINTRAY_USER") ?: System.getenv("BINTRAY_USER")
        key = findProperty("BINTRAY_KEY") ?: System.getenv("BINTRAY_KEY")

        publications = [
            "dispatcherLibraryStandardArtifact",
            "dispatcherLibraryLegacyArtifact"]

        pkg {
            userOrg = "firebase"
            repo = "firebase-jobdispatcher"
            name = "jobdispatcher"
            vcsUrl = "https://github.com/firebase/firebase-jobdispatcher-android.git"
            licenses = ["Apache-2.0"]

            version.name = project.ext.version
        }
    }
}<|MERGE_RESOLUTION|>--- conflicted
+++ resolved
@@ -39,12 +39,8 @@
 
 dependencies {
     // The main library only depends on the Android support lib
-<<<<<<< HEAD
     compile "com.android.support:support-compat:${project.ext.supportLibraryVersion}"
-=======
-    compile "com.android.support:support-v4:${project.ext.supportLibraryVersion}"
     // compile "com.android.support:support-annotations:${project.ext.supportLibraryVersion}"
->>>>>>> 7faa4e1e
 
     def junit = 'junit:junit:4.12'
     def robolectric = 'org.robolectric:robolectric:3.3.2'
